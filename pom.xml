<?xml version="1.0" encoding="UTF-8"?>
<project xmlns="http://maven.apache.org/POM/4.0.0" xmlns:xsi="http://www.w3.org/2001/XMLSchema-instance" xsi:schemaLocation="http://maven.apache.org/POM/4.0.0 http://maven.apache.org/xsd/maven-4.0.0.xsd">
    <modelVersion>4.0.0</modelVersion>

    <parent>
        <groupId>org.jenkins-ci.plugins</groupId>
        <artifactId>plugin</artifactId>
        <version>2.36</version>
    </parent>

    <artifactId>windows-slaves</artifactId>
    <version>1.3.2-SNAPSHOT</version>
    <packaging>hpi</packaging>
<<<<<<< HEAD
    <name>Windows Agents Plugin</name>
    <description>Allows you to connect to Windows machines and start agents on them.</description>
=======

    <name>Windows Slaves Plugin</name>
    <description>Allows you to connect to Windows machines and start slave agents on them.</description>
>>>>>>> 92ed9821
    <url>http://wiki.jenkins-ci.org/display/JENKINS/Windows+Slaves+Plugin</url>
    <licenses>
        <license>
            <name>MIT</name>
            <url>http://www.opensource.org/licenses/mit-license.php</url>
        </license>
    </licenses>

    <developers>
        <developer>
            <id>oleg_nenashev</id>
            <name>Oleg Nenashev</name>
            <email>o.v.nenashev@gmail.com</email>
            <roles>
                <role>maintainer</role>
            </roles>
        </developer>
    </developers>

    <scm>
        <connection>scm:git:git://github.com/jenkinsci/${project.artifactId}-plugin.git</connection>
        <developerConnection>scm:git:git@github.com:jenkinsci/${project.artifactId}-plugin.git</developerConnection>
        <url>https://github.com/jenkinsci/${project.artifactId}-plugin</url>
        <tag>HEAD</tag>
    </scm>

    <properties>
        <jenkins.version>1.625.3</jenkins.version>
        <java.level>7</java.level>
    </properties>

    <dependencies>
        <dependency>
            <groupId>org.jenkins-ci</groupId>
            <artifactId>windows-remote-command</artifactId>
            <version>1.4</version>
            <exclusions>
                <exclusion>
                    <groupId>org.jvnet</groupId>
                    <artifactId>tiger-types</artifactId>
                </exclusion>
            </exclusions>
        </dependency>
    </dependencies>

    <repositories>
        <repository>
            <id>repo.jenkins-ci.org</id>
            <url>https://repo.jenkins-ci.org/public/</url>
        </repository>
    </repositories>
    <pluginRepositories>
        <pluginRepository>
            <id>repo.jenkins-ci.org</id>
            <url>https://repo.jenkins-ci.org/public/</url>
        </pluginRepository>
    </pluginRepositories>
</project><|MERGE_RESOLUTION|>--- conflicted
+++ resolved
@@ -11,14 +11,8 @@
     <artifactId>windows-slaves</artifactId>
     <version>1.3.2-SNAPSHOT</version>
     <packaging>hpi</packaging>
-<<<<<<< HEAD
     <name>Windows Agents Plugin</name>
-    <description>Allows you to connect to Windows machines and start agents on them.</description>
-=======
-
-    <name>Windows Slaves Plugin</name>
     <description>Allows you to connect to Windows machines and start slave agents on them.</description>
->>>>>>> 92ed9821
     <url>http://wiki.jenkins-ci.org/display/JENKINS/Windows+Slaves+Plugin</url>
     <licenses>
         <license>
