--- conflicted
+++ resolved
@@ -20,13 +20,8 @@
 # OUT OF OR IN CONNECTION WITH THE SOFTWARE OR THE USE OR OTHER DEALINGS IN
 # THE SOFTWARE.
 
-<<<<<<< HEAD
-blurb=Iniciar um Windows agent <a href="http://en.wikipedia.org/wiki/Windows_Management_Instrumentation">uma ferramenta de gerenciamento remota</a>
-   agent precisam ter um IP alcan\u00e7\u00e1vel pelo master \
-=======
-# Starts a Windows slave by <a href="http://en.wikipedia.org/wiki/Windows_Management_Instrumentation">a remote management facility</a> built into Windows. \
-# Suitable for managing Windows slaves. \
+# Starts a Windows agent by <a href="http://en.wikipedia.org/wiki/Windows_Management_Instrumentation">a remote management facility</a> built into Windows. \
+# Suitable for managing Windows agents. \
 # Slaves need to be IP reachable from the master.
-blurb=Iniciar um Windows slave <a href="http://en.wikipedia.org/wiki/Windows_Management_Instrumentation">uma ferramenta de gerenciamento remota</a> \
-   slave precisam ter um IP alcan\u00e7\u00e1vel pelo master
->>>>>>> 92ed9821
+blurb=Iniciar um Windows agent <a href="http://en.wikipedia.org/wiki/Windows_Management_Instrumentation">uma ferramenta de gerenciamento remota</a> \
+   agent precisam ter um IP alcan\u00e7\u00e1vel pelo master