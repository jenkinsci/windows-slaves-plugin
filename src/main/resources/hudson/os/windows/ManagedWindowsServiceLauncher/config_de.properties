blurb=Diese Startmethode beruht auf DCOM und f\u00fchrt oft zu \
  <a href\="https\://wiki.jenkins-ci.org/display/JENKINS/Windows+slaves+fail+to+start+via+DCOM" target\="_blank">subtilen Problemen</a>. \
<<<<<<< HEAD
  Probieren Sie <b>Starte Agenten \u00fcber JNLP</b>. \
  Dies erlaubt auch die Installation als Windows-Service, gilt aber als zuverl\u00e4ssiger. 
=======
  Probieren Sie <b>Starte Slave-Agenten \u00FCber JNLP</b>. \
  Dies erlaubt auch die Installation als Windows-Service, gilt aber als zuverl\u00E4ssiger.
>>>>>>> 92ed9821
Administrator\ user\ name=Administrativer Benutzer
Host=Host
JVM\ options=JVM-Optionen
Password=Passwort
Path\ to\ java\ executable=Pfad zum Java-Executable
Run\ service\ as=Dienst ausf\u00fchren als<|MERGE_RESOLUTION|>--- conflicted
+++ resolved
@@ -1,12 +1,7 @@
 blurb=Diese Startmethode beruht auf DCOM und f\u00fchrt oft zu \
   <a href\="https\://wiki.jenkins-ci.org/display/JENKINS/Windows+slaves+fail+to+start+via+DCOM" target\="_blank">subtilen Problemen</a>. \
-<<<<<<< HEAD
-  Probieren Sie <b>Starte Agenten \u00fcber JNLP</b>. \
-  Dies erlaubt auch die Installation als Windows-Service, gilt aber als zuverl\u00e4ssiger. 
-=======
-  Probieren Sie <b>Starte Slave-Agenten \u00FCber JNLP</b>. \
+  Probieren Sie <b>Starte Agenten \u00FCber JNLP</b>. \
   Dies erlaubt auch die Installation als Windows-Service, gilt aber als zuverl\u00E4ssiger.
->>>>>>> 92ed9821
 Administrator\ user\ name=Administrativer Benutzer
 Host=Host
 JVM\ options=JVM-Optionen
